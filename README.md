--- conflicted
+++ resolved
@@ -21,7 +21,6 @@
 composer require rector/rector --dev
 ```
 
-<<<<<<< HEAD
 # Install on PHP < 7.1
 
 You must have separated environment with PHP 7.1 (for example in Docker container). When you have it then run following command.
@@ -37,8 +36,6 @@
 your-path-to-rector/bin/rector process /var/www/another-old-project --level=symfony40
 ```
 
-## Use (WIP)
-=======
 ## How To Reconstruct your Code?
 
 1. Create `rector.yml` with desired Rectors
@@ -49,7 +46,6 @@
 ```
 
 2. Run rector on your `/src` directory
->>>>>>> a7a15c77
 
 ```bash
 vendor/bin/rector process src
